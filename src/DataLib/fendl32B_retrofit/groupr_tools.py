--- conflicted
+++ resolved
@@ -1,31 +1,8 @@
 # Import packages
 from string import Template
 
-<<<<<<< HEAD
-# Define constants
-NENDF = 20                                               # unit for endf tape
-NPEND = 21                                              # unit for pendf tape
-NGOUT1 = 0                             # unit for input gout tape (default=0)
-NGOUT2 = 31                           # unit for output gout tape (default=0)
-IGN = 17        # neutron group structure option (corresponding to Vitamin J)
-IGG = 0                                        # gamma group structure option
-IWT = 11                # weight function option (corresponding to Vitamin E)
-LORD = 0                                                     # Legendre order
-NTEMP = 1                                # number of temperatures (default=1)
-NSIGZ = 1                                # number of sigma zeroes (default=1)
-IPRINT = 1            # long print option (0/1=minimum/maximum) --(default=1)
-ISMOOTH = 1            # switch on/off smoother operation (1/0, default=1=on)
-TEMP = 293.16                                         # temperature in Kelvin
-SIGZ = 0                             # sigma zero values (including infinity)
-MFD = 3                                                # file to be processed
-MATD = 0                                    # next mat number to be processed
-
-# Create input file general template
-njoy_template = Template(
-=======
 # Create input file general template
 njoy_input = Template(Template(
->>>>>>> 4bf04669
     """
     groupr/
      $NENDF $NPEND $NGOUT1 $NGOUT2/
@@ -38,91 +15,6 @@
      0/
     stop
     """
-<<<<<<< HEAD
-)
-
-
-# Dictionary of elements in the Periodic Table
-elements = [
-    'H', 'He', 'Li', 'Be', 'B', 'C', 'N', 'O', 'F', 'Ne',
-    'Na', 'Mg', 'Al', 'Si', 'P', 'S', 'Cl', 'Ar', 'K', 'Ca',
-    'Sc', 'Ti', 'V', 'Cr', 'Mn', 'Fe', 'Co', 'Ni', 'Cu', 'Zn',
-    'Ga', 'Ge', 'As', 'Se', 'Br', 'Kr', 'Rb', 'Sr', 'Y', 'Zr',
-    'Nb', 'Mo', 'Tc', 'Ru', 'Rh', 'Pd', 'Ag', 'Cd', 'In', 'Sn',
-    'Sb', 'Te', 'I', 'Xe', 'Cs', 'Ba', 'La', 'Ce', 'Pr', 'Nd',
-    'Pm', 'Sm', 'Eu', 'Gd', 'Tb', 'Dy', 'Ho', 'Er', 'Tm', 'Yb',
-    'Lu', 'Hf', 'Ta', 'W', 'Re', 'Os', 'Ir', 'Pt', 'Au', 'Hg',
-    'Tl', 'Pb', 'Bi', 'Po', 'At', 'Rn', 'Fr', 'Ra', 'Ac', 'Th',
-    'Pa', 'U', 'Np', 'Pu', 'Am', 'Cm', 'Bk', 'Cf', 'Es', 'Fm',
-    'Md', 'No', 'Lr', 'Rf', 'Db', 'Sg', 'Bh', 'Hs', 'Mt', 'Ds',
-    'Rg', 'Cn', 'Nh', 'Fl', 'Mc', 'Lv', 'Ts', 'Og'
-]
-elements = dict(zip(elements, range(1, len(elements)+1)))
-
-def fill_input_template(material_id, MTs, element, A, mt_dict): 
-    """
-    Substitute in the material-specific values for a given ENDF/PENDF file
-        into the template for the NJOY input card. These values are the
-        material ID, the title, which incorporates the isotopic description,
-        and the reactions corresponding to the MT numbers encoded in the
-        files.
-
-    Arguments:
-        material_id (int): Unique material identifier, defined by the ENDF-6
-            Formats Manual
-            (https://www.oecd-nea.org/dbdata/data/manual-endf/endf102.pdf).
-        MTs (list of int): List of reaction types (MT's) present in the
-            ENDF/PENDF files.
-        element (str): Chemical symbol for element of interest.
-        A (str or int): Mass number for selected isotope.
-            If the target is a metastable isomer, "m" is written after the
-            mass number, so A must be input as a string.
-        mt_dict (dict): Reference dictionary containing reaction information
-            for each MT number pre-defined in the ENDF manual.
-        template (string.Template): A static string template containing
-            the general structure of the NJOY input file to run GROUPR,
-            $identifiers for substitutable items, produced by executing
-            establish_static_template().
-    
-    Returns:
-        template (string.Template): Modified template with the material-
-            specific information substituted in for the $identifiers.
-    """
-
-    Z = str(elements[element]).zfill(2)
-    title = f'"{Z}-{element}-{A} for TENDL 2017"'
-
-    card9_lines = []
-    for i, MT in enumerate(MTs):
-        mtname = mt_dict[str(MT)]['Reaction']
-        card9_lines.append(f'{MFD} {MT} "{mtname}" /') 
-    card9 = '\n '.join(card9_lines)
-    
-    return njoy_template.substitute(
-        NENDF=NENDF, NPEND=NPEND, NGOUT1=NGOUT1, NGOUT2=NGOUT2, # Card 1
-        mat_id=material_id, IGN=IGN, IGG=IGG, IWT=IWT,          # Card 2
-        LORD=LORD, NTEMP=NTEMP, NSIGZ=NSIGZ, IPRINT=IPRINT,     # Card 2 cont.
-        title=title,                                            # Card 3
-        TEMP=TEMP,                                              # Card 4
-        SIGZ=SIGZ,                                              # Card 5
-        reactions=card9,                                        # Card 9
-        MATD=MATD                                               # Card 10
-    )
-
-def write_njoy_input_file(template):
-    """
-    Write out the NJOY GROUPR input card from the prefilled template.
-
-    Arguments:
-        template (string.Template): A filled template containing all of the
-            parameters to be written out to the NJOY input card.
-    Returns:
-        None
-    """
-
-    with open('groupr.inp', 'w') as f:
-        f.write(template)
-=======
 ).safe_substitute(
     NENDF = 20,                                           # unit for endf tape
     NPEND = 21,                                          # unit for pendf tape
@@ -139,5 +31,4 @@
     TEMP = 293.16,                                     # temperature in Kelvin
     SIGZ = 0,                         # sigma zero values (including infinity)
     MATD = 0,                                # next mat number to be processed
-))
->>>>>>> 4bf04669
+))